--- conflicted
+++ resolved
@@ -25,7 +25,6 @@
       expect(dot).toBeValidDotAndMatchSnapshot();
     });
 
-<<<<<<< HEAD
     describe('digraph with comment', () => {
       test('single line comment', () => {
         g.comment = 'this is comment.';
@@ -38,20 +37,6 @@
       });
     });
 
-    it('should be escaped if id contains a newline character', () => {
-      g = new Digraph('1\n2\n');
-      const dot = g.toDot();
-      expect(dot).toBeValidDotAndMatchSnapshot();
-    });
-
-    it('should be escaped if id contains a comma', () => {
-      g = new Digraph('1"2"');
-      const dot = g.toDot();
-      expect(dot).toBeValidDotAndMatchSnapshot();
-    });
-
-=======
->>>>>>> 4f38e920
     it('has some attributes', () => {
       g.attributes.edge.set('label', 'edge label');
       g.attributes.graph.set('color', 'red');

// Jest Snapshot v1, https://goo.gl/fbAQLP

exports[`class Digraph renders correctly by toDot method digraph with comment multi line comment 1`] = `
"// this is comment.
// second line.
digraph {
}"
`;

exports[`class Digraph renders correctly by toDot method digraph with comment single line comment 1`] = `
"// this is comment.
digraph {
}"
`;

exports[`class Digraph renders correctly by toDot method has some attributes 1`] = `
"digraph {
  graph [
    color = red,
  ];
  edge [
    label = \\"edge label\\",
  ];
  node [
    xlabel = \\"node xlabel\\",
  ];
}"
`;

exports[`class Digraph renders correctly by toDot method label attribute behavior html like 1`] = `
"digraph {
  graph [
    label = <<B>this is test for graph label</B>>,
  ];
  edge [
    label = <<U>this is test for edge label</U>>,
  ];
  node [
    label = <<I>this is test for node label</I>>,
  ];
}"
`;

exports[`class Digraph renders correctly by toDot method label attribute behavior plain text label to be quoted by double quotation 1`] = `
"digraph {
  graph [
    label = \\"this is test for graph label\\",
  ];
  edge [
    label = \\"this is test for edge label\\",
  ];
  node [
    label = \\"this is test for node label\\",
  ];
}"
`;

exports[`class Digraph renders correctly by toDot method nodes and edge 1`] = `
"digraph {
  node1;
  node2;
  node1 -> node2;
}"
`;

<<<<<<< HEAD
exports[`class Digraph renders correctly by toDot method should be escaped if id contains a comma 1`] = `
"digraph \\"1\\\\\\"2\\\\\\"\\" {
}"
`;

exports[`class Digraph renders correctly by toDot method should be escaped if id contains a newline character 1`] = `
"digraph \\"1\\\\n2\\\\n\\" {
}"
`;

exports[`class Digraph renders correctly by toDot method simple g 1`] = `
=======
exports[`class Subgraph renders correctly by toDot method simple g 1`] = `
>>>>>>> 4f38e920
"digraph {
}"
`;

exports[`class Digraph renders correctly by toDot method subgraphs 1`] = `
"digraph {
  node1;
  node2;
  subgraph A {
    A_node1;
    A_node2;
    A_node1 -> A_node2;
    B_node1 -> B_node2;
  };
  subgraph B {
    B_node1;
    B_node2;
  };
  node1 -> node2;
}"
`;

exports[`class Digraph renders correctly by toDot method subgraphs, depth 2 1`] = `
"digraph {
  node1;
  node2;
  subgraph depth1 {
    depth1_node1;
    depth1_node2;
    subgraph depth2 {
      depth2_node1;
      depth2_node2;
      depth2_node1 -> depth2_node2;
    };
    depth1_node1 -> depth1_node2;
  };
  node1 -> node2;
}"
`;<|MERGE_RESOLUTION|>--- conflicted
+++ resolved
@@ -63,21 +63,7 @@
 }"
 `;
 
-<<<<<<< HEAD
-exports[`class Digraph renders correctly by toDot method should be escaped if id contains a comma 1`] = `
-"digraph \\"1\\\\\\"2\\\\\\"\\" {
-}"
-`;
-
-exports[`class Digraph renders correctly by toDot method should be escaped if id contains a newline character 1`] = `
-"digraph \\"1\\\\n2\\\\n\\" {
-}"
-`;
-
 exports[`class Digraph renders correctly by toDot method simple g 1`] = `
-=======
-exports[`class Subgraph renders correctly by toDot method simple g 1`] = `
->>>>>>> 4f38e920
 "digraph {
 }"
 `;

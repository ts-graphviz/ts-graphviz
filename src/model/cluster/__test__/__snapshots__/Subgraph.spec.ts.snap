// Jest Snapshot v1, https://goo.gl/fbAQLP

exports[`class Subgraph root is Digraph addXxx existXxx APIs Edge operation methods works 1`] = `
"subgraph test {
  \\"node1\\";
  \\"node2\\";
  \\"node1\\" -> \\"node2\\";
};"
`;

exports[`class Subgraph root is Digraph addXxx existXxx APIs Node operation methods works 1`] = `
"subgraph test {
  \\"node\\";
};"
`;

exports[`class Subgraph root is Digraph addXxx existXxx APIs Subgraph operation methods works 1`] = `
"subgraph test {
  subgraph sub {
  };
};"
`;

exports[`class Subgraph root is Digraph label attribute behavior html like 1`] = `
"subgraph \\"test\\" {
  graph [
    label = <<B>this is test for graph label</B>>,
  ];
  edge [
    label = <<U>this is test for edge label</U>>,
  ];
  node [
    label = <<I>this is test for node label</I>>,
  ];
};"
`;

exports[`class Subgraph root is Digraph label attribute behavior plain text label to be quoted by double quotation 1`] = `
"subgraph \\"test\\" {
  graph [
    label = \\"this is test for graph label\\",
  ];
  edge [
    label = \\"this is test for edge label\\",
  ];
  node [
    label = \\"this is test for node label\\",
  ];
};"
`;

<<<<<<< HEAD
exports[`class Subgraph root is Graph addXxx existXxx APIs Edge operation methods works 1`] = `
"subgraph test {
  \\"node1\\";
  \\"node2\\";
  \\"node1\\" -- \\"node2\\";
};"
`;

exports[`class Subgraph root is Graph addXxx existXxx APIs Node operation methods works 1`] = `
"subgraph test {
  \\"node\\";
};"
`;

exports[`class Subgraph root is Graph addXxx existXxx APIs Subgraph operation methods works 1`] = `
"subgraph test {
  subgraph sub {
  };
};"
=======
exports[`class Subgraph root is Digraph should be escaped if id contains a comma 1`] = `
"digraph \\"G\\" {
}"
`;

exports[`class Subgraph root is Digraph should be escaped if id contains a newline character 1`] = `
"digraph \\"G\\" {
}"
>>>>>>> c3efc62c
`;

exports[`class Subgraph root is Graph label attribute behavior html like 1`] = `
"subgraph \\"test\\" {
  graph [
    label = <<B>this is test for graph label</B>>,
  ];
  edge [
    label = <<U>this is test for edge label</U>>,
  ];
  node [
    label = <<I>this is test for node label</I>>,
  ];
};"
`;

exports[`class Subgraph root is Graph label attribute behavior plain text label to be quoted by double quotation 1`] = `
"subgraph \\"test\\" {
  graph [
    label = \\"this is test for graph label\\",
  ];
  edge [
    label = \\"this is test for edge label\\",
  ];
  node [
    label = \\"this is test for node label\\",
  ];
};"
`;

exports[`class Subgraph root is Graph should be escaped if id contains a comma 1`] = `
"graph \\"G\\" {
}"
`;

exports[`class Subgraph root is Graph should be escaped if id contains a newline character 1`] = `
"graph \\"G\\" {
}"
`;<|MERGE_RESOLUTION|>--- conflicted
+++ resolved
@@ -1,7 +1,7 @@
 // Jest Snapshot v1, https://goo.gl/fbAQLP
 
 exports[`class Subgraph root is Digraph addXxx existXxx APIs Edge operation methods works 1`] = `
-"subgraph test {
+"subgraph \\"test\\" {
   \\"node1\\";
   \\"node2\\";
   \\"node1\\" -> \\"node2\\";
@@ -9,14 +9,14 @@
 `;
 
 exports[`class Subgraph root is Digraph addXxx existXxx APIs Node operation methods works 1`] = `
-"subgraph test {
+"subgraph \\"test\\" {
   \\"node\\";
 };"
 `;
 
 exports[`class Subgraph root is Digraph addXxx existXxx APIs Subgraph operation methods works 1`] = `
-"subgraph test {
-  subgraph sub {
+"subgraph \\"test\\" {
+  subgraph \\"sub\\" {
   };
 };"
 `;
@@ -49,27 +49,6 @@
 };"
 `;
 
-<<<<<<< HEAD
-exports[`class Subgraph root is Graph addXxx existXxx APIs Edge operation methods works 1`] = `
-"subgraph test {
-  \\"node1\\";
-  \\"node2\\";
-  \\"node1\\" -- \\"node2\\";
-};"
-`;
-
-exports[`class Subgraph root is Graph addXxx existXxx APIs Node operation methods works 1`] = `
-"subgraph test {
-  \\"node\\";
-};"
-`;
-
-exports[`class Subgraph root is Graph addXxx existXxx APIs Subgraph operation methods works 1`] = `
-"subgraph test {
-  subgraph sub {
-  };
-};"
-=======
 exports[`class Subgraph root is Digraph should be escaped if id contains a comma 1`] = `
 "digraph \\"G\\" {
 }"
@@ -78,7 +57,27 @@
 exports[`class Subgraph root is Digraph should be escaped if id contains a newline character 1`] = `
 "digraph \\"G\\" {
 }"
->>>>>>> c3efc62c
+`;
+
+exports[`class Subgraph root is Graph addXxx existXxx APIs Edge operation methods works 1`] = `
+"subgraph \\"test\\" {
+  \\"node1\\";
+  \\"node2\\";
+  \\"node1\\" -- \\"node2\\";
+};"
+`;
+
+exports[`class Subgraph root is Graph addXxx existXxx APIs Node operation methods works 1`] = `
+"subgraph \\"test\\" {
+  \\"node\\";
+};"
+`;
+
+exports[`class Subgraph root is Graph addXxx existXxx APIs Subgraph operation methods works 1`] = `
+"subgraph \\"test\\" {
+  subgraph \\"sub\\" {
+  };
+};"
 `;
 
 exports[`class Subgraph root is Graph label attribute behavior html like 1`] = `

--- conflicted
+++ resolved
@@ -43,17 +43,6 @@
 };"
 `;
 
-<<<<<<< HEAD
-exports[`class Subgraph root is Digraph should be escaped if id contains a comma 1`] = `
-"digraph {
-}"
-`;
-
-exports[`class Subgraph root is Digraph should be escaped if id contains a newline character 1`] = `
-"digraph {
-}"
-`;
-
 exports[`class Subgraph root is Digraph subgraph with comment multi line comment 1`] = `
 "// this is comment.
 // second line.
@@ -67,8 +56,6 @@
 };"
 `;
 
-=======
->>>>>>> 4f38e920
 exports[`class Subgraph root is Graph addXxx existXxx removeXxx APIs Edge operation methods works 1`] = `
 "subgraph test {
   node1;
@@ -110,17 +97,6 @@
     label = \\"this is test for node label\\",
   ];
 };"
-<<<<<<< HEAD
-`;
-
-exports[`class Subgraph root is Graph should be escaped if id contains a comma 1`] = `
-"graph {
-}"
-`;
-
-exports[`class Subgraph root is Graph should be escaped if id contains a newline character 1`] = `
-"graph {
-}"
 `;
 
 exports[`class Subgraph root is Graph subgraph with comment multi line comment 1`] = `
@@ -134,6 +110,4 @@
 "// this is comment.
 subgraph test {
 };"
-=======
->>>>>>> 4f38e920
 `;
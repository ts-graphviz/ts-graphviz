--- conflicted
+++ resolved
@@ -22,7 +22,6 @@
       expect(edge.toDot()).toMatchSnapshot();
     });
 
-<<<<<<< HEAD
     describe('edge with comment', () => {
       test('single line comment', () => {
         edge.comment = 'this is comment.';
@@ -35,18 +34,6 @@
       });
     });
 
-    it('should be escaped if id contains a newline character', () => {
-      edge = new Edge({ graphType: 'digraph' }, node1, new Node('1\n2\n'));
-      expect(edge.toDot()).toBe('node1 -> "1\\n2\\n";');
-    });
-
-    it('should be escaped if id contains a comma', () => {
-      edge = new Edge({ graphType: 'digraph' }, node1, new Node('1"2"'));
-      expect(edge.toDot()).toBe('node1 -> "1\\"2\\"";');
-    });
-
-=======
->>>>>>> 4f38e920
     it('has some attributes', () => {
       edge.attributes.set('label', 'this is test');
       edge.attributes.set('color', 'red');

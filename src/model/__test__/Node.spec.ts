import { DotBase, GraphvizObject } from '../../common';
import { Node } from '../Node';

describe('class Node', () => {
  let node: Node;
  beforeEach(() => {
    node = new Node('test');
  });

  it('should be instance of Node/DotBase/GraphvizObject', () => {
    expect(node).toBeInstanceOf(Node);
    expect(node).toBeInstanceOf(DotBase);
    expect(node).toBeInstanceOf(GraphvizObject);
  });

  describe('renders correctly by toDot method', () => {
    it('simple node', () => {
      expect(node.toDot()).toMatchSnapshot();
    });

<<<<<<< HEAD
    describe('node with comment', () => {
      test('single line comment', () => {
        node.comment = 'this is comment.';
        expect(node.toDot()).toMatchSnapshot();
      });

      test('multi line comment', () => {
        node.comment = 'this is comment.\nsecond line.';
        expect(node.toDot()).toMatchSnapshot();
      });
    });

    it('should be escaped if id contains a newline character', () => {
      node = new Node('1\n2\n');
      expect(node.toDot()).toBe('"1\\n2\\n";');
    });

    it('should be escaped if id contains a comma', () => {
      node = new Node('1"2"');
      expect(node.toDot()).toBe('"1\\"2\\"";');
    });

=======
>>>>>>> 4f38e920
    it('has some attributes', () => {
      node.attributes.set('label', 'this is test');
      node.attributes.set('color', 'red');
      expect(node.toDot()).toMatchSnapshot();
    });
  });
});<|MERGE_RESOLUTION|>--- conflicted
+++ resolved
@@ -18,7 +18,6 @@
       expect(node.toDot()).toMatchSnapshot();
     });
 
-<<<<<<< HEAD
     describe('node with comment', () => {
       test('single line comment', () => {
         node.comment = 'this is comment.';
@@ -31,18 +30,6 @@
       });
     });
 
-    it('should be escaped if id contains a newline character', () => {
-      node = new Node('1\n2\n');
-      expect(node.toDot()).toBe('"1\\n2\\n";');
-    });
-
-    it('should be escaped if id contains a comma', () => {
-      node = new Node('1"2"');
-      expect(node.toDot()).toBe('"1\\"2\\"";');
-    });
-
-=======
->>>>>>> 4f38e920
     it('has some attributes', () => {
       node.attributes.set('label', 'this is test');
       node.attributes.set('color', 'red');

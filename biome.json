{
  "$schema": "https://biomejs.dev/schemas/2.0.0/schema.json",
  "root": true,
  "vcs": {
    "enabled": true,
    "clientKind": "git",
    "useIgnoreFile": false
  },
  "files": {
    "ignoreUnknown": true,
    "includes": [
      "**/*.ts",
<<<<<<< HEAD
      "**/*.tsx",
=======
      "**/*.tsx", 
>>>>>>> 72bbe83b
      "**/*.js",
      "**/*.jsx",
      "**/*.mjs",
      "**/*.json",
      "**/*.jsonc",
      "!**/lib/**",
<<<<<<< HEAD
      "!**/doc/**",
=======
      "!**/doc/**", 
>>>>>>> 72bbe83b
      "!**/node_modules/**",
      "!**/coverage/**",
      "!packages/ast/src/dot-shim/parser/_parse.js",
      "!packages/ast/src/dot-shim/parser/_parse.d.ts"
    ]
  },
  "assist": {
    "actions": {
      "source": {
        "organizeImports": "on"
      }
    }
  },
  "formatter": {
    "enabled": true,
    "indentStyle": "space",
    "indentWidth": 2
  },
  "javascript": {
    "formatter": {
      "quoteStyle": "single"
    }
  },
  "json": {
    "formatter": {
      "enabled": false
    }
  },
  "linter": {
    "enabled": true,
    "rules": {
      "recommended": true,
      "suspicious": {
        "noExplicitAny": "off",
        "noShadowRestrictedNames": "off"
      },
      "style": {
        "noUnusedTemplateLiteral": "off",
        "noParameterAssign": "error",
        "useAsConstAssertion": "error",
        "useDefaultParameterLast": "error",
        "useEnumInitializers": "error",
        "useSelfClosingElements": "error",
        "useSingleVarDeclarator": "error",
        "useNumberNamespace": "error",
        "noInferrableTypes": "error",
        "noUselessElse": "error"
      },
      "nursery": {
        "useUniqueElementIds": "off"
      }
    }
  }
}<|MERGE_RESOLUTION|>--- conflicted
+++ resolved
@@ -10,22 +10,14 @@
     "ignoreUnknown": true,
     "includes": [
       "**/*.ts",
-<<<<<<< HEAD
-      "**/*.tsx",
-=======
       "**/*.tsx", 
->>>>>>> 72bbe83b
       "**/*.js",
       "**/*.jsx",
       "**/*.mjs",
       "**/*.json",
       "**/*.jsonc",
       "!**/lib/**",
-<<<<<<< HEAD
-      "!**/doc/**",
-=======
       "!**/doc/**", 
->>>>>>> 72bbe83b
       "!**/node_modules/**",
       "!**/coverage/**",
       "!packages/ast/src/dot-shim/parser/_parse.js",

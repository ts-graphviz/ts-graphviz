--- conflicted
+++ resolved
@@ -15,14 +15,7 @@
           egress-policy: audit
 
       - name: Checkout Repo
-<<<<<<< HEAD
         uses: actions/checkout@d632683dd7b4114ad314bca15554477dd762a938 # v4.2.0
-=======
-        uses: actions/checkout@eef61447b9ff4aafe5dcd4e0bbf5d482be7e7871 # v4.2.1
-      - uses: dtinth/setup-github-actions-caching-for-turbo@cc723b4600e40a6b8815b65701d8614b91e2669e # v1.3.0
-        with:
-          cache-prefix: turbo-
->>>>>>> 57f9d2f1
       - name: Setup Graphviz
         uses: ts-graphviz/setup-graphviz@b1de5da23ed0a6d14e0aeee8ed52fdd87af2363c # v2.0.2
       - uses: pnpm/action-setup@fe02b34f77f8bc703788d5817da081398fad5dd2 # v4.0.0
@@ -41,14 +34,4 @@
             packages/ast/src/dot-shim/parser/_parse.ts
             packages/*/lib
             !**/node_modules
-<<<<<<< HEAD
-          name: packages
-=======
-          name: packages
-      - name: Documentation Build
-        run: pnpm doc
-      - uses: actions/upload-artifact@84480863f228bb9747b473957fcc9e309aa96097 # v4.4.2
-        with:
-          path: doc
-          name: doc
->>>>>>> 57f9d2f1
+          name: packages
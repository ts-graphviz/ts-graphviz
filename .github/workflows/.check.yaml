--- conflicted
+++ resolved
@@ -16,14 +16,7 @@
           egress-policy: audit
 
       - name: Checkout Repo
-<<<<<<< HEAD
-        uses: actions/checkout@d632683dd7b4114ad314bca15554477dd762a938 # v4.2.0
-=======
         uses: actions/checkout@eef61447b9ff4aafe5dcd4e0bbf5d482be7e7871 # v4.2.1
-      - uses: dtinth/setup-github-actions-caching-for-turbo@cc723b4600e40a6b8815b65701d8614b91e2669e # v1.3.0
-        with:
-          cache-prefix: turbo-
->>>>>>> 57f9d2f1
       - uses: pnpm/action-setup@fe02b34f77f8bc703788d5817da081398fad5dd2 # v4.0.0
       - name: Setup Node.js 20
         uses: actions/setup-node@0a44ba7841725637a19e28fa30b79a866c81b0a6 # v4.0.4
